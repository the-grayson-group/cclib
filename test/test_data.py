--- conflicted
+++ resolved
@@ -26,13 +26,8 @@
 
 
 parser_names = [
-<<<<<<< HEAD
-    "ADF", "DALTON", "GAMESS", "GAMESSUK", "Gaussian", "Jaguar", "Molcas", "Molpro",
-    "MOPAC", "NWChem", "ORCA", "Psi", "QChem", "Turbomole",
-=======
     "ADF", "DALTON", "GAMESS", "GAMESSUK", "Gaussian", "Jaguar", "Molpro",
-    "Molcas", "MOPAC", "NWChem", "ORCA", "Psi3", "Psi4", "QChem",
->>>>>>> 4555490a
+    "Molcas", "MOPAC", "NWChem", "ORCA", "Psi3", "Psi4", "QChem", "Turbomole",
 ]
 all_parsers = {name: getattr(cclib.parser, name) for name in parser_names}
 
