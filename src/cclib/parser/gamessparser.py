# This file is part of cclib (http://cclib.sf.net), a library for parsing
# and interpreting the results of computational chemistry packages.
#
# Copyright (C) 2006, the cclib development team
#
# The library is free software, distributed under the terms of
# the GNU Lesser General Public version 2.1 or later. You should have
# received a copy of the license along with cclib. You can also access
# the full license online at http://www.gnu.org/copyleft/lgpl.html.

<<<<<<< HEAD
__revision__ = "$Revision$"

=======
>>>>>>> f32901a9
import re

import numpy

<<<<<<< HEAD
import logfileparser
import utils
=======
from . import logfileparser
from . import utils
>>>>>>> f32901a9


class GAMESS(logfileparser.Logfile):
    """A GAMESS log file."""
    SCFRMS, SCFMAX, SCFENERGY = list(range(3)) # Used to index self.scftargets[]
    def __init__(self, *args, **kwargs):

        # Call the __init__ method of the superclass
        super(GAMESS, self).__init__(logname="GAMESS", *args, **kwargs)

    def __str__(self):
        """Return a string representation of the object."""
        return "GAMESS log file %s" % (self.filename)

    def __repr__(self):
        """Return a representation of the object."""
        return 'GAMESS("%s")' % (self.filename)

    def normalisesym(self, label):
        """Normalise the symmetries used by GAMESS.

        To normalise, two rules need to be applied:
        (1) Occurences of U/G in the 2/3 position of the label
            must be lower-cased
        (2) Two single quotation marks must be replaced by a double

        >>> t = GAMESS("dummyfile").normalisesym
        >>> labels = ['A', 'A1', 'A1G', "A'", "A''", "AG"]
        >>> answers = map(t, labels)
        >>> print answers
        ['A', 'A1', 'A1g', "A'", 'A"', 'Ag']
        """
        if label[1:] == "''":
            end = '"'
        else:
            end = label[1:].replace("U", "u").replace("G", "g")
        return label[0] + end

    def before_parsing(self):

        self.firststdorient = True # Used to decide whether to wipe the atomcoords clean
        self.geooptfinished = False # Used to avoid extracting the final geometry twice
        self.cihamtyp = "none" # Type of CI Hamiltonian: saps or dets.
        self.scftype = "none" # Type of SCF calculation: BLYP, RHF, ROHF, etc.
    
    def extract(self, inputfile, line):
        """Extract information from the file object inputfile."""

        if line [1:12] == "INPUT CARD>":
            return

        # We are looking for this line:
        #           PARAMETERS CONTROLLING GEOMETRY SEARCH ARE
        #           ...
        #           OPTTOL = 1.000E-04          RMIN   = 1.500E-03
        if line[10:18] == "OPTTOL =":
            if not hasattr(self, "geotargets"):
                opttol = float(line.split()[2])
                self.geotargets = numpy.array([opttol, 3. / opttol], "d")
                        
        if line.find("FINAL") == 1:
            if not hasattr(self, "scfenergies"):
                self.scfenergies = []
        # Has to deal with such lines as:
        #  FINAL R-B3LYP ENERGY IS     -382.0507446475 AFTER  10 ITERATIONS
        #  FINAL ENERGY IS     -379.7594673378 AFTER   9 ITERATIONS
        # ...so take the number after the "IS"
            temp = line.split()
            self.scfenergies.append(utils.convertor(float(temp[temp.index("IS") + 1]), "hartree", "eV"))

        # Total energies after Moller-Plesset corrections
        if (line.find("RESULTS OF MOLLER-PLESSET") >= 0 or
            line[6:37] == "SCHWARZ INEQUALITY TEST SKIPPED"):
            # Output looks something like this:
            # RESULTS OF MOLLER-PLESSET 2ND ORDER CORRECTION ARE
            #         E(0)=      -285.7568061536
            #         E(1)=         0.0
            #         E(2)=        -0.9679419329
            #       E(MP2)=      -286.7247480864
            # where E(MP2) = E(0) + E(2)
            #
            # with GAMESS-US 12 Jan 2009 (R3) the preceding text is different:
            ##      DIRECT 4-INDEX TRANSFORMATION 
            ##      SCHWARZ INEQUALITY TEST SKIPPED          0 INTEGRAL BLOCKS
            ##                     E(SCF)=       -76.0088477471
            ##                       E(2)=        -0.1403745370
            ##                     E(MP2)=       -76.1492222841            
            if not hasattr(self, "mpenergies"):
                self.mpenergies = []
            # Each iteration has a new print-out
            self.mpenergies.append([])
            # GAMESS-US presently supports only second order corrections (MP2)
            # PC GAMESS also has higher levels (3rd and 4th), with different output
            # Only the highest level MP4 energy is gathered (SDQ or SDTQ)            
            while re.search("DONE WITH MP(\d) ENERGY", line) is None:
                line = next(inputfile)
                if len(line.split()) > 0:
                    # Only up to MP2 correction
                    if line.split()[0] == "E(MP2)=":
                        mp2energy = float(line.split()[1])
                        self.mpenergies[-1].append(utils.convertor(mp2energy, "hartree", "eV"))
                    # MP2 before higher order calculations
                    if line.split()[0] == "E(MP2)":
                        mp2energy = float(line.split()[2])
                        self.mpenergies[-1].append(utils.convertor(mp2energy, "hartree", "eV"))
                    if line.split()[0] == "E(MP3)":
                        mp3energy = float(line.split()[2])
                        self.mpenergies[-1].append(utils.convertor(mp3energy, "hartree", "eV"))
                    if line.split()[0] in ["E(MP4-SDQ)", "E(MP4-SDTQ)"]:
                        mp4energy = float(line.split()[2])
                        self.mpenergies[-1].append(utils.convertor(mp4energy, "hartree", "eV"))

        # Total energies after Coupled Cluster calculations
        # Only the highest Coupled Cluster level result is gathered
        if line[12:23] == "CCD ENERGY:":
            if not hasattr(self, "ccenergies"):
                self.ccenergies = []
            ccenergy = float(line.split()[2])
            self.ccenergies.append(utils.convertor(ccenergy, "hartree", "eV"))
        if line.find("CCSD") >= 0 and line.split()[0:2] == ["CCSD", "ENERGY:"]:
            if not hasattr(self, "ccenergies"):
                self.ccenergies = []
            ccenergy = float(line.split()[2])
            line = next(inputfile)
            if line[8:23] == "CCSD[T] ENERGY:":
                ccenergy = float(line.split()[2])
                line = next(inputfile)
                if line[8:23] == "CCSD(T) ENERGY:":
                    ccenergy = float(line.split()[2])
            self.ccenergies.append(utils.convertor(ccenergy, "hartree", "eV"))
        # Also collect MP2 energies, which are always calculated before CC
        if line [8:23] == "MBPT(2) ENERGY:":
            if not hasattr(self, "mpenergies"):
                self.mpenergies = []
            self.mpenergies.append([])
            mp2energy = float(line.split()[2])
            self.mpenergies[-1].append(utils.convertor(mp2energy, "hartree", "eV"))

        # Extract charge and multiplicity
        if line[1:19] == "CHARGE OF MOLECULE":
            self.charge = int(line.split()[-1])
            self.mult = int(next(inputfile).split()[-1])

        # etenergies (used only for CIS runs now)
        if "EXCITATION ENERGIES" in line and line.find("DONE WITH") < 0:
            if not hasattr(self, "etenergies"):
                self.etenergies = []
            header = next(inputfile).rstrip()
            get_etosc = False
            if header.endswith("OSC. STR."):
                # water_cis_dets.out does not have the oscillator strength
                # in this table...it is extracted from a different section below
                get_etosc = True
                self.etoscs = []
            dashes = next(inputfile)
            line = next(inputfile)
            broken = line.split()
            while len(broken) > 0:
                # Take hartree value with more numbers, and convert.
                # Note that the values listed after this are also less exact!
                etenergy = float(broken[1])
                self.etenergies.append(utils.convertor(etenergy, "hartree", "cm-1"))
                if get_etosc:
                    etosc = float(broken[-1])
                    self.etoscs.append(etosc)
                broken = next(inputfile).split()

        # Detect the CI hamiltonian type, if applicable.
        # Should always be detected if CIS is done.
        if line[8:64] == "RESULTS FROM SPIN-ADAPTED ANTISYMMETRIZED PRODUCT (SAPS)":
            self.cihamtyp = "saps"
        if line[8:64] == "RESULTS FROM DETERMINANT BASED ATOMIC ORBITAL CI-SINGLES":
            self.cihamtyp = "dets"

        # etsecs (used only for CIS runs for now)
        if line[1:14] == "EXCITED STATE":
            if not hasattr(self, 'etsecs'):
                self.etsecs = []
            if not hasattr(self, 'etsyms'):
                self.etsyms = []
            statenumber = int(line.split()[2])
            spin = int(float(line.split()[7]))
            if spin == 0:
                sym = "Singlet"
            if spin == 1:
                sym = "Triplet"
            sym += '-' + line.split()[-1]
            self.etsyms.append(sym)
            # skip 5 lines
            for i in range(5):
                line = next(inputfile)
            line = next(inputfile)
            CIScontribs = []
            while line.strip()[0] != "-":
                MOtype = 0
                # alpha/beta are specified for hamtyp=dets
                if self.cihamtyp == "dets":
                    if line.split()[0] == "BETA":
                        MOtype = 1
                fromMO = int(line.split()[-3])-1
                toMO = int(line.split()[-2])-1
                coeff = float(line.split()[-1])
                # With the SAPS hamiltonian, the coefficients are multiplied
                #   by sqrt(2) so that they normalize to 1.
                # With DETS, both alpha and beta excitations are printed.
                # if self.cihamtyp == "saps":
                #    coeff /= numpy.sqrt(2.0)
                CIScontribs.append([(fromMO,MOtype),(toMO,MOtype),coeff])
                line = next(inputfile)
            self.etsecs.append(CIScontribs)

        # etoscs (used only for CIS runs now)
        if line[1:50] == "TRANSITION FROM THE GROUND STATE TO EXCITED STATE":
            if not hasattr(self, "etoscs"):
                self.etoscs = []
            statenumber = int(line.split()[-1])
            # skip 7 lines
            for i in range(8):
                line = next(inputfile)
            strength = float(line.split()[3])
            self.etoscs.append(strength)

        # TD-DFT for GAMESS-US.
        # The format for excitations has changed a bit between 2007 and 2012.
        # Original format parser was written for:
        #
        #          -------------------
        #          TRIPLET EXCITATIONS
        #          -------------------
        #
        # STATE #   1  ENERGY =    3.027228 EV
        # OSCILLATOR STRENGTH =    0.000000
        #        DRF    COEF       OCC      VIR
        #        ---    ----       ---      ---
        #         35 -1.105383     35  ->   36
        #         69 -0.389181     34  ->   37
        #        103 -0.405078     33  ->   38
        #        137  0.252485     32  ->   39
        #        168 -0.158406     28  ->   40
        #
        # STATE #   2  ENERGY =    4.227763 EV
        # ...
        #
        # Here is the corresponding 2012 version:
        #
        #          -------------------
        #          TRIPLET EXCITATIONS
        #          -------------------
        #
        # STATE #   1  ENERGY =    3.027297 EV
        # OSCILLATOR STRENGTH =    0.000000
        # LAMBDA DIAGNOSTIC   =    0.925 (RYDBERG/CHARGE TRANSFER CHARACTER)
        # SYMMETRY OF STATE   =    A   
        #                 EXCITATION  DE-EXCITATION
        #     OCC     VIR  AMPLITUDE      AMPLITUDE
        #      I       A     X(I->A)        Y(A->I)
        #     ---     ---   --------       --------
        #     35      36   -0.929190      -0.176167
        #     34      37   -0.279823      -0.109414
        # ...
        #
        # We discern these two by the presence of the arrow in the old version.
        #
        # The "LET EXCITATIONS" pattern used below catches both
        # singlet and triplet excitations output.
        if line[14:29] == "LET EXCITATIONS":

            self.etenergies = []
            self.etoscs = []
            self.etsecs = []
            etsyms = []

            minuses = next(inputfile)
            blanks = next(inputfile)

            # Loop while states are still being printed.
            line = next(inputfile)
            while line[1:6] == "STATE":

                if self.progress:
                    self.updateprogress(inputfile, "Excited States")

                etenergy = utils.convertor(float(line.split()[-2]), "eV", "cm-1")
                etoscs = float(next(inputfile).split()[-1])
                self.etenergies.append(etenergy)
                self.etoscs.append(etoscs)

                # Symmetry is not always present, especially in old versions.
                # Newer versions, on the other hand, can also provide a line
                # with lambda diagnostic and some extra headers.
                line = next(inputfile)
                if "LAMBDA DIAGNOSTIC" in line:
                    line = next(inputfile)
                if "SYMMETRY" in line:
                    etsyms.append(line.split()[-1])
                    line = next(inputfile)
                if "EXCITATION" in line and "DE-EXCITATION" in line:
                    line = next(inputfile)
                if line.count("AMPLITUDE") == 2:
                    line = next(inputfile)

                minuses = next(inputfile)
                CIScontribs = []
                line = next(inputfile)
                while line.strip():
                    cols = line.split()
                    if "->" in line:
                        i_occ_vir = [2, 4]
                        i_coeff = 1
                        
                    else:
                        i_occ_vir = [0, 1]
                        i_coeff = 2
                    fromMO, toMO = [int(cols[i]) - 1 for i in i_occ_vir]
                    coeff = float(cols[i_coeff])
                    CIScontribs.append([(fromMO, 0), (toMO, 0), coeff])
                    line = next(inputfile)
                self.etsecs.append(CIScontribs)
                line = next(inputfile)

            # The symmetries are not always present.
            if etsyms:
                self.etsyms = etsyms
         
        # Maximum and RMS gradients.
        if "MAXIMUM GRADIENT" in line or "RMS GRADIENT" in line:

            parts = line.split()

            # Avoid parsing the following...
            
            ## YOU SHOULD RESTART "OPTIMIZE" RUNS WITH THE COORDINATES
            ## WHOSE ENERGY IS LOWEST.  RESTART "SADPOINT" RUNS WITH THE
            ## COORDINATES WHOSE RMS GRADIENT IS SMALLEST.  THESE ARE NOT
            ## ALWAYS THE LAST POINT COMPUTED!            

            if parts[0] not in ["MAXIMUM", "RMS", "(1)"]:
                return

            if not hasattr(self, "geovalues"):
                self.geovalues = []

            # Newer versions (around 2006) have both maximum and RMS on one line:
            #       MAXIMUM GRADIENT =  0.0531540    RMS GRADIENT = 0.0189223
            if len(parts) == 8:
                maximum = float(parts[3])
                rms = float(parts[7])
            
            # In older versions of GAMESS, this spanned two lines, like this:
            #       MAXIMUM GRADIENT =    0.057578167
            #           RMS GRADIENT =    0.027589766
            if len(parts) == 4:
                maximum = float(parts[3])
                line = next(inputfile)
                parts = line.split()
                rms = float(parts[3])


            # FMO also prints two final one- and two-body gradients (see exam37):
            #   (1) MAXIMUM GRADIENT =  0.0531540    RMS GRADIENT = 0.0189223
            if len(parts) == 9:
                maximum = float(parts[4])
                rms = float(parts[8])

            self.geovalues.append([maximum, rms])

        if line[11:50] == "ATOMIC                      COORDINATES":
            # This is the input orientation, which is the only data available for
            # SP calcs, but which should be overwritten by the standard orientation
            # values, which is the only information available for all geoopt cycles.
            if not hasattr(self, "atomcoords"):
                self.atomcoords = []
                self.atomnos = []
            line = next(inputfile)
            atomcoords = []
            atomnos = []
            line = next(inputfile)
            while line.strip():
                temp = line.strip().split()
                atomcoords.append([utils.convertor(float(x), "bohr", "Angstrom") for x in temp[2:5]])
                atomnos.append(int(round(float(temp[1])))) # Don't use the atom name as this is arbitary
                line = next(inputfile)
            self.atomnos = numpy.array(atomnos, "i")
            self.atomcoords.append(atomcoords)

        if line[12:40] == "EQUILIBRIUM GEOMETRY LOCATED":
            # Prevent extraction of the final geometry twice
            self.geooptfinished = True
        
        if line[1:29] == "COORDINATES OF ALL ATOMS ARE" and not self.geooptfinished:
            # This is the standard orientation, which is the only coordinate
            # information available for all geometry optimisation cycles.
            # The input orientation will be overwritten if this is a geometry optimisation
            # We assume that a previous Input Orientation has been found and
            # used to extract the atomnos
            if self.progress:
                self.updateprogress(inputfile, "Coordinates")

            if self.firststdorient:
                self.firststdorient = False
                # Wipes out the single input coordinate at the start of the file
                self.atomcoords = []
                
            line = next(inputfile)
            hyphens = next(inputfile)

            atomcoords = []
            line = next(inputfile)                

            for i in range(self.natom):
                temp = line.strip().split()
                atomcoords.append(list(map(float, temp[2:5])))
                line = next(inputfile)
            self.atomcoords.append(atomcoords)
        
        # Section with SCF information.
        #
        # The space at the start of the search string is to differentiate from MCSCF.
        # Everything before the search string is stored as the type of SCF.
        # SCF types may include: BLYP, RHF, ROHF, UHF, etc.
        #
        # For example, in exam17 the section looks like this (note that this is GVB):
        #          ------------------------
        #          ROHF-GVB SCF CALCULATION
        #          ------------------------
        # GVB STEP WILL USE    119875 WORDS OF MEMORY.
        #
        #     MAXIT=  30   NPUNCH= 2   SQCDF TOL=1.0000E-05
        #     NUCLEAR ENERGY=        6.1597411978
        #     EXTRAP=T   DAMP=F   SHIFT=F   RSTRCT=F   DIIS=F  SOSCF=F
        #
        # ITER EX     TOTAL ENERGY       E CHANGE        SQCDF       DIIS ERROR
        #   0  0      -38.298939963   -38.298939963   0.131784454   0.000000000
        #   1  1      -38.332044339    -0.033104376   0.026019716   0.000000000
        # ... and will be terminated by a blank line.
        if line.rstrip()[-16:] == " SCF CALCULATION":

            # Remember the type of SCF.
            self.scftype = line.strip()[:-16]

            dashes = next(inputfile)

            while line [:5] != " ITER":

                if self.progress:
                    self.updateprogress(inputfile, "Attributes")

                # GVB uses SQCDF for checking convergence (for example in exam17).
                if "GVB" in self.scftype and "SQCDF TOL=" in line:
                    scftarget = float(line.split("=")[-1])

                # Normally however the density is used as the convergence criterium.
                # Deal with various versions:
                #   (GAMESS VERSION = 12 DEC 2003)
                #     DENSITY MATRIX CONV=  2.00E-05  DFT GRID SWITCH THRESHOLD=  3.00E-04
                #   (GAMESS VERSION = 22 FEB 2006)
                #     DENSITY MATRIX CONV=  1.00E-05
                #   (PC GAMESS version 6.2, Not DFT?)
                #     DENSITY CONV=  1.00E-05
                elif "DENSITY CONV" in line or "DENSITY MATRIX CONV" in line:
                    scftarget = float(line.split()[-1])

                line = next(inputfile)

            if not hasattr(self, "scftargets"):
                self.scftargets = []

            self.scftargets.append([scftarget])

            if not hasattr(self,"scfvalues"):
                self.scfvalues = []

            line = next(inputfile)

            # Normally the iteration print in 6 columns.
            # For ROHF, however, it is 5 columns, thus this extra parameter.
            if "ROHF" in self.scftype:
                valcol = 4
            else:
                valcol = 5

            # SCF iterations are terminated by a blank line.
            # The first four characters usually contains the step number.
            # However, lines can also contain messages, including:
            #   * * *   INITIATING DIIS PROCEDURE   * * *
            #   CONVERGED TO SWOFF, SO DFT CALCULATION IS NOW SWITCHED ON
            #   DFT CODE IS SWITCHING BACK TO THE FINER GRID
            values = []
            while line.strip():
                try:
                    temp = int(line[0:4])
                except ValueError:
                    pass
                else:
                    values.append([float(line.split()[valcol])])
                line = next(inputfile)
            self.scfvalues.append(values)

        # Extract normal coordinate analysis, including vibrational frequencies (vibfreq),
        # IT intensities (vibirs) and displacements (vibdisps).
        #
        # This section typically looks like the following in GAMESS-US:
        #
        # MODES 1 TO 6 ARE TAKEN AS ROTATIONS AND TRANSLATIONS.
        #
        #     FREQUENCIES IN CM**-1, IR INTENSITIES IN DEBYE**2/AMU-ANGSTROM**2,
        #     REDUCED MASSES IN AMU.
        #
        #                          1           2           3           4           5
        #       FREQUENCY:        52.49       41.45       17.61        9.23       10.61  
        #    REDUCED MASS:      3.92418     3.77048     5.43419     6.44636     5.50693
        #    IR INTENSITY:      0.00013     0.00001     0.00004     0.00000     0.00003
        #
        # ...or in the case of a numerical Hessian job...
        #
        # MODES 1 TO 5 ARE TAKEN AS ROTATIONS AND TRANSLATIONS.
        #
        #     FREQUENCIES IN CM**-1, IR INTENSITIES IN DEBYE**2/AMU-ANGSTROM**2,
        #     REDUCED MASSES IN AMU.
        #
        #                          1           2           3           4           5
        #       FREQUENCY:         0.05        0.03        0.03       30.89       30.94  
        #    REDUCED MASS:      8.50125     8.50137     8.50136     1.06709     1.06709
        #       
        # ...whereas PC-GAMESS has...
        #
        # MODES 1 TO 6 ARE TAKEN AS ROTATIONS AND TRANSLATIONS.
        #
        #     FREQUENCIES IN CM**-1, IR INTENSITIES IN DEBYE**2/AMU-ANGSTROM**2
        #
        #                          1           2           3           4           5
        #       FREQUENCY:         5.89        1.46        0.01        0.01        0.01  
        #    IR INTENSITY:      0.00000     0.00000     0.00000     0.00000     0.00000
        #
        # If Raman is present we have (for PC-GAMESS)...
        #
        # MODES 1 TO 6 ARE TAKEN AS ROTATIONS AND TRANSLATIONS.
        #
        #     FREQUENCIES IN CM**-1, IR INTENSITIES IN DEBYE**2/AMU-ANGSTROM**2
        #     RAMAN INTENSITIES IN ANGSTROM**4/AMU, DEPOLARIZATIONS ARE DIMENSIONLESS
        #
        #                          1           2           3           4           5
        #       FREQUENCY:         5.89        1.46        0.04        0.03        0.01  
        #    IR INTENSITY:      0.00000     0.00000     0.00000     0.00000     0.00000
        # RAMAN INTENSITY:       12.675       1.828       0.000       0.000       0.000
        #  DEPOLARIZATION:        0.750       0.750       0.124       0.009       0.750
        #
        # If GAMESS-US or PC-GAMESS has not reached the stationary point we have
        # and additional warning, repeated twice, like so (see n_water.log for an example):
        #
        #     *******************************************************
        #     * THIS IS NOT A STATIONARY POINT ON THE MOLECULAR PES *
        #     *     THE VIBRATIONAL ANALYSIS IS NOT VALID !!!       *
        #     *******************************************************
        #
        # There can also be additional warnings about the selection of modes, for example:
        #
        # * * * WARNING, MODE 6 HAS BEEN CHOSEN AS A VIBRATION
        #          WHILE MODE12 IS ASSUMED TO BE A TRANSLATION/ROTATION.
        # PLEASE VERIFY THE PROGRAM'S DECISION MANUALLY!
        #
        if "NORMAL COORDINATE ANALYSIS IN THE HARMONIC APPROXIMATION" in line:

            self.vibfreqs = []
            self.vibirs = []
            self.vibdisps = []

            # Need to get to the modes line, which is often preceeded by
            # a list of atomic weights and some possible warnings.
            # Pass the warnings to the logger if they are there.
            while not "MODES" in line:
                if self.progress:
                    self.updateprogress(inputfile, "Frequency Information")

                line = next(inputfile)
                if "THIS IS NOT A STATIONARY POINT" in line:
                    msg = "\n   This is not a stationary point on the molecular PES"
                    msg += "\n   The vibrational analysis is not valid!!!"
                    self.logger.warning(msg)
                if "* * * WARNING, MODE" in line:
                    line1 = line.strip()
                    line2 = next(inputfile).strip()
                    line3 = next(inputfile).strip()
                    self.logger.warning("\n   " + "\n   ".join((line1,line2,line3)))

            # In at least one case (regression zolm_dft3a.log) for older version of GAMESS-US,
            # the header concerning the range of nodes is formatted wrong and can look like so:
            # MODES 9 TO14 ARE TAKEN AS ROTATIONS AND TRANSLATIONS.
            #  ... although it's unclear whether this happens for all two-digit values.
            startrot = int(line.split()[1])
            if len(line.split()[2]) == 2:
                endrot = int(line.split()[3])
            else:
                endrot = int(line.split()[2][2:])

            blank = next(inputfile)
            line = next(inputfile)

            # Continue down to the first frequencies
            while not line.strip() or not line.startswith("                          1"):
                line = next(inputfile)

            while not "SAYVETZ" in line:
                if self.progress:
                    self.updateprogress(inputfile, "Frequency Information")

                # Note: there may be imaginary frequencies like this (which we make negative):
                #       FREQUENCY:       825.18 I    111.53       12.62       10.70        0.89
                #
                # A note for debuggers: some of these frequencies will be removed later,
                # assumed to be translations or rotations (see startrot/endrot above).
                for col in next(inputfile).split()[1:]:
                    if col == "I":
                        self.vibfreqs[-1] *= -1
                    else:
                        self.vibfreqs.append(float(col))

                line = next(inputfile)

                # Skip the symmetry (appears in newer versions), fixes bug #3476063.
                if line.find("SYMMETRY") >= 0:
                    line = next(inputfile)

                # Skip the reduced mass (not always present).
                if line.find("REDUCED") >= 0:
                    line = next(inputfile)

                # Not present in numerical Hessian calculations.
                if line.find("IR INTENSITY") >= 0:
                    irIntensity = map(float, line.strip().split()[2:])
                    self.vibirs.extend([utils.convertor(x, "Debye^2/amu-Angstrom^2", "km/mol") for x in irIntensity])
                    line = next(inputfile)

                # Read in Raman vibrational intensities if present.
                if line.find("RAMAN") >= 0:
                    if not hasattr(self,"vibramans"):
                        self.vibramans = []
                    ramanIntensity = line.strip().split()
                    self.vibramans.extend(list(map(float, ramanIntensity[2:])))
                    depolar = next(inputfile)
                    line = next(inputfile)

                # This line seems always to be blank.
                assert line == blank

                # Extract the Cartesian displacement vectors.
                p = [ [], [], [], [], [] ]
                for j in range(self.natom):
                    q = [ [], [], [], [], [] ]
                    for coord in "xyz":
                        line = next(inputfile)[21:]
                        cols = list(map(float, line.split()))
                        for i, val in enumerate(cols):
                            q[i].append(val)
                    for k in range(len(cols)):
                        p[k].append(q[k])
                self.vibdisps.extend(p[:len(cols)])

                # Skip the Sayvetz stuff at the end.
                for j in range(10):
                    line = next(inputfile)
                
                blank = next(inputfile)
                line = next(inputfile)
            
            # Exclude rotations and translations.
            self.vibfreqs = numpy.array(self.vibfreqs[:startrot-1]+self.vibfreqs[endrot:], "d")
            self.vibirs = numpy.array(self.vibirs[:startrot-1]+self.vibirs[endrot:], "d")
            self.vibdisps = numpy.array(self.vibdisps[:startrot-1]+self.vibdisps[endrot:], "d")
            if hasattr(self, "vibramans"):
                self.vibramans = numpy.array(self.vibramans[:startrot-1]+self.vibramans[endrot:], "d")

        if line[5:21] == "ATOMIC BASIS SET":
            self.gbasis = []
            line = next(inputfile)
            while line.find("SHELL")<0:
                line = next(inputfile)
            blank = next(inputfile)
            atomname = next(inputfile)
            # shellcounter stores the shell no of the last shell
            # in the previous set of primitives
            shellcounter = 1
            while line.find("TOTAL NUMBER")<0:
                blank = next(inputfile)
                line = next(inputfile)
                shellno = int(line.split()[0])
                shellgap = shellno - shellcounter
                gbasis = [] # Stores basis sets on one atom
                shellsize = 0
                while len(line.split())!=1 and line.find("TOTAL NUMBER")<0:
                    shellsize += 1
                    coeff = {}
                    # coefficients and symmetries for a block of rows
                    while line.strip():
                        temp = line.strip().split()
                        sym = temp[1]
                        assert sym in ['S', 'P', 'D', 'F', 'G', 'L']
                        if sym == "L": # L refers to SP
                            if len(temp)==6: # GAMESS US
                                coeff.setdefault("S", []).append( (float(temp[3]), float(temp[4])) )
                                coeff.setdefault("P", []).append( (float(temp[3]), float(temp[5])) )
                            else: # PC GAMESS
                                assert temp[6][-1] == temp[9][-1] == ')'
                                coeff.setdefault("S", []).append( (float(temp[3]), float(temp[6][:-1])) )
                                coeff.setdefault("P", []).append( (float(temp[3]), float(temp[9][:-1])) )
                        else:
                            if len(temp)==5: # GAMESS US
                                coeff.setdefault(sym, []).append( (float(temp[3]), float(temp[4])) )
                            else: # PC GAMESS
                                assert temp[6][-1] == ')'
                                coeff.setdefault(sym, []).append( (float(temp[3]), float(temp[6][:-1])) )
                        line = next(inputfile)
                    # either a blank or a continuation of the block
                    if sym == "L":
                        gbasis.append( ('S', coeff['S']))
                        gbasis.append( ('P', coeff['P']))
                    else:
                        gbasis.append( (sym, coeff[sym]))
                    line = next(inputfile)
                # either the start of the next block or the start of a new atom or
                # the end of the basis function section
                
                numtoadd = 1 + (shellgap // shellsize)
                shellcounter = shellno + shellsize
                for x in range(numtoadd):
                    self.gbasis.append(gbasis)

        if line.find("EIGENVECTORS") == 10 or line.find("MOLECULAR OBRITALS") == 10:
            # The details returned come from the *final* report of evalues and
            #   the last list of symmetries in the log file.
            # Should be followed by lines like this:
            #           ------------
            #           EIGENVECTORS
            #           ------------
            # 
            #                       1          2          3          4          5
            #                   -10.0162   -10.0161   -10.0039   -10.0039   -10.0029
            #                      BU         AG         BU         AG         AG  
            #     1  C  1  S    0.699293   0.699290  -0.027566   0.027799   0.002412
            #     2  C  1  S    0.031569   0.031361   0.004097  -0.004054  -0.000605
            #     3  C  1  X    0.000908   0.000632  -0.004163   0.004132   0.000619
            #     4  C  1  Y   -0.000019   0.000033   0.000668  -0.000651   0.005256
            #     5  C  1  Z    0.000000   0.000000   0.000000   0.000000   0.000000
            #     6  C  2  S   -0.699293   0.699290   0.027566   0.027799   0.002412
            #     7  C  2  S   -0.031569   0.031361  -0.004097  -0.004054  -0.000605
            #     8  C  2  X    0.000908  -0.000632  -0.004163  -0.004132  -0.000619
            #     9  C  2  Y   -0.000019  -0.000033   0.000668   0.000651  -0.005256
            #    10  C  2  Z    0.000000   0.000000   0.000000   0.000000   0.000000
            #    11  C  3  S   -0.018967  -0.019439   0.011799  -0.014884  -0.452328
            #    12  C  3  S   -0.007748  -0.006932   0.000680  -0.000695  -0.024917
            #    13  C  3  X    0.002628   0.002997   0.000018   0.000061  -0.003608
            # and so forth... with blanks lines between blocks of 5 orbitals each.
            # Warning! There are subtle differences between GAMESS-US and PC-GAMES
            #   in the formatting of the first four columns.
            #
            # Watch out for F orbitals...
            # PC GAMESS
            #   19  C   1 YZ   0.000000   0.000000   0.000000   0.000000   0.000000
            #   20  C    XXX   0.000000   0.000000   0.000000   0.000000   0.002249
            #   21  C    YYY   0.000000   0.000000  -0.025555   0.000000   0.000000
            #   22  C    ZZZ   0.000000   0.000000   0.000000   0.002249   0.000000
            #   23  C    XXY   0.000000   0.000000   0.001343   0.000000   0.000000
            # GAMESS US
            #   55  C  1 XYZ   0.000000   0.000000   0.000000   0.000000   0.000000
            #   56  C  1XXXX  -0.000014  -0.000067   0.000000   0.000000   0.000000
            #
            # This is fine for GeoOpt and SP, but may be weird for TD and Freq.

            # This is the stuff that we can read from these blocks.
            self.moenergies = [[]]
            self.mosyms = [[]]
            if not hasattr(self, "nmo"):
                self.nmo = self.nbasis
            self.mocoeffs = [numpy.zeros((self.nmo, self.nbasis), "d")]
            readatombasis = False
            if not hasattr(self, "atombasis"):
                self.atombasis = []
                self.aonames = []
                for i in range(self.natom):
                    self.atombasis.append([])
                self.aonames = []
                readatombasis = True

            dashes = next(inputfile)
            for base in range(0, self.nmo, 5):

                if self.progress:
                    self.updateprogress(inputfile, "Coefficients")

                line = next(inputfile)
                # Make sure that this section does not end prematurely - checked by regression test 2CO.ccsd.aug-cc-pVDZ.out.
                if line.strip() != "":
                    break;
                
                numbers = next(inputfile) # Eigenvector numbers.

                # Sometimes there are some blank lines here.
                while not line.strip():
                    line = next(inputfile)

                # Eigenvalues for these orbitals (in hartrees).
                try:
                    self.moenergies[0].extend([utils.convertor(float(x), "hartree", "eV") for x in line.split()])
                except:
                    self.logger.warning('MO section found but could not be parsed!')
                    break;

                # Orbital symmetries.
                line = next(inputfile)
                if line.strip():
                    self.mosyms[0].extend(list(map(self.normalisesym, line.split())))
                
                # Now we have nbasis lines.
                # Going to use the same method as for normalise_aonames()
                # to extract basis set information.
                p = re.compile("(\d+)\s*([A-Z][A-Z]?)\s*(\d+)\s*([A-Z]+)")
                oldatom = '0'
                i_atom = 0 # counter to keep track of n_atoms > 99
                flag_w = True # flag necessary to keep from adding 100's at wrong time

                for i in range(self.nbasis):
                    line = next(inputfile)

                    # If line is empty, break (ex. for FMO in exam37).
                    if not line.strip(): break

                    # Fill atombasis and aonames only first time around
                    if readatombasis and base == 0:
                        aonames = []
                        start = line[:17].strip()
                        m = p.search(start)
                        if m:
                            g = m.groups()
                            g2 = int(g[2]) # atom index in GAMESS file; changes to 0 after 99

                            # Check if we have moved to a hundred
                            # if so, increment the counter and add it to the parsed value
                            # There will be subsequent 0's as that atoms AO's are parsed
                            # so wait until the next atom is parsed before resetting flag
                            if g2 == 0 and flag_w:
                                i_atom = i_atom + 100
                                flag_w = False # handle subsequent AO's
                            if g2 != 0:
                                flag_w = True # reset flag 
                            g2 = g2 + i_atom

                            aoname = "%s%i_%s" % (g[1].capitalize(), g2, g[3])
                            oldatom = str(g2)
                            atomno = g2-1
                            orbno = int(g[0])-1
                        else: # For F orbitals, as shown above
                            g = [x.strip() for x in line.split()]
                            aoname = "%s%s_%s" % (g[1].capitalize(), oldatom, g[2])
                            atomno = int(oldatom)-1
                            orbno = int(g[0])-1
                        self.atombasis[atomno].append(orbno)
                        self.aonames.append(aoname)
                    coeffs = line[15:] # Strip off the crud at the start.
                    j = 0
                    while j*11+4 < len(coeffs):
                        self.mocoeffs[0][base+j, i] = float(coeffs[j * 11:(j + 1) * 11])
                        j += 1

            line = next(inputfile)
            # If it's restricted and no more properties:
            #  ...... END OF RHF/DFT CALCULATION ......
            # If there are more properties (DENSITY MATRIX):
            #               --------------
            #
            # If it's unrestricted we have:
            #
            #  ----- BETA SET ----- 
            #
            #          ------------
            #          EIGENVECTORS
            #          ------------
            #
            #                      1          2          3          4          5
            # ... and so forth.
            line = next(inputfile)
            if line[2:22] == "----- BETA SET -----":
                self.mocoeffs.append(numpy.zeros((self.nmo, self.nbasis), "d"))
                self.moenergies.append([])
                self.mosyms.append([])
                for i in range(4):
                    line = next(inputfile)
                for base in range(0, self.nmo, 5):
                    if self.progress:
                        self.updateprogress(inputfile, "Coefficients")

                    blank = next(inputfile)
                    line = next(inputfile) # Eigenvector no
                    line = next(inputfile)
                    self.moenergies[1].extend([utils.convertor(float(x), "hartree", "eV") for x in line.split()])
                    line = next(inputfile)
                    self.mosyms[1].extend(list(map(self.normalisesym, line.split())))
                    for i in range(self.nbasis):
                        line = next(inputfile)
                        temp = line[15:] # Strip off the crud at the start
                        j = 0
                        while j * 11 + 4 < len(temp):
                            self.mocoeffs[1][base+j, i] = float(temp[j * 11:(j + 1) * 11])
                            j += 1
                line = next(inputfile)
            self.moenergies = [numpy.array(x, "d") for x in self.moenergies]

        # Natural orbitals - presently support only CIS.
        # Looks basically the same as eigenvectors, without symmetry labels.
        if line[10:30] == "CIS NATURAL ORBITALS":

            self.nocoeffs = numpy.zeros((self.nmo, self.nbasis), "d")

            dashes = next(inputfile)
            for base in range(0, self.nmo, 5):

                blank = next(inputfile)
                numbers = next(inputfile) # Eigenvector numbers.

                # Eigenvalues for these natural orbitals (not in hartrees!).
                # Sometimes there are some blank lines before it.
                line = next(inputfile)
                while not line.strip():
                    line = next(inputfile)
                eigenvalues = line

                # Orbital symemtry labels are normally here for MO coefficients.
                line = next(inputfile)
                
                # Now we have nbasis lines with the coefficients.
                for i in range(self.nbasis):

                    line = next(inputfile)
                    coeffs = line[15:]
                    j = 0
                    while j*11+4 < len(coeffs):
                        self.nocoeffs[base+j, i] = float(coeffs[j * 11:(j + 1) * 11])
                        j += 1

        # We cannot trust this self.homos until we come to the phrase:
        #   SYMMETRIES FOR INITAL GUESS ORBITALS FOLLOW
        # which either is followed by "ALPHA" or "BOTH" at which point we can say
        # for certain that it is an un/restricted calculations.
        # Note that MCSCF calcs also print this search string, so make sure
        #   that self.homos does not exist yet.
        if line[1:28] == "NUMBER OF OCCUPIED ORBITALS" and not hasattr(self,'homos'):
            homos = [int(line.split()[-1])-1]
            line = next(inputfile)
            homos.append(int(line.split()[-1])-1)
            self.homos = numpy.array(homos, "i")

        
        if line.find("SYMMETRIES FOR INITIAL GUESS ORBITALS FOLLOW") >= 0:
            # Not unrestricted, so lop off the second index.
            # In case the search string above was not used (ex. FMO in exam38),
            #   we can try to use the next line which should also contain the
            #   number of occupied orbitals.
            if line.find("BOTH SET(S)") >= 0:
                nextline = next(inputfile)
                if "ORBITALS ARE OCCUPIED" in nextline:
                    homos = int(nextline.split()[0])-1
                    if hasattr(self,"homos"):
                        try:
                            assert self.homos[0] == homos
                        except AssertionError:
                            self.logger.warning("Number of occupied orbitals not consistent. This is normal for ECP and FMO jobs.")
                    else:
                        self.homos = [homos]
                self.homos = numpy.resize(self.homos, [1])

        # Set the total number of atoms, only once.
        # Normally GAMESS print TOTAL NUMBER OF ATOMS, however in some cases
        #   this is slightly different (ex. lower case for FMO in exam37).
        if not hasattr(self,"natom") and "NUMBER OF ATOMS" in line.upper():
            self.natom = int(line.split()[-1])
            
        if line.find("NUMBER OF CARTESIAN GAUSSIAN BASIS") == 1 or line.find("TOTAL NUMBER OF BASIS FUNCTIONS") == 1:
            # The first is from Julien's Example and the second is from Alexander's
            # I think it happens if you use a polar basis function instead of a cartesian one
            self.nbasis = int(line.strip().split()[-1])
                
        elif line.find("TOTAL NUMBER OF CONTAMINANTS DROPPED") >= 0:
            number = int(line.split()[-1])
            if hasattr(self, "nmo"):
                self.nmo -= number
            else:
                self.nmo = self.nbasis - number

        elif line.find("SPHERICAL HARMONICS KEPT IN THE VARIATION SPACE") >= 0:
            # Note that this line is present if ISPHER=1, e.g. for C_bigbasis
            self.nmo = int(line.strip().split()[-1])
            
        elif line.find("TOTAL NUMBER OF MOS IN VARIATION SPACE") == 1:
            # Note that this line is not always present, so by default
            # NBsUse is set equal to NBasis (see below).
            self.nmo = int(line.split()[-1])

        elif line.find("OVERLAP MATRIX") == 0 or line.find("OVERLAP MATRIX") == 1:
            # The first is for PC-GAMESS, the second for GAMESS
            # Read 1-electron overlap matrix
            if not hasattr(self, "aooverlaps"):
                self.aooverlaps = numpy.zeros((self.nbasis, self.nbasis), "d")
            else:
                self.logger.info("Reading additional aooverlaps...")
            base = 0
            while base < self.nbasis:
                if self.progress:
                    self.updateprogress(inputfile, "Overlap")

                blank = next(inputfile)
                line = next(inputfile) # Basis fn number
                blank = next(inputfile)
                for i in range(self.nbasis - base): # Fewer lines each time
                    line = next(inputfile)
                    temp = line.split()
                    for j in range(4, len(temp)):
                        self.aooverlaps[base+j-4, i+base] = float(temp[j])
                        self.aooverlaps[i+base, base+j-4] = float(temp[j])
                base += 5

        # ECP Pseudopotential information
        if "ECP POTENTIALS" in line:
            if not hasattr(self, "coreelectrons"):
                self.coreelectrons = [0]*self.natom
            dashes = next(inputfile)
            blank = next(inputfile)
            header = next(inputfile)
            while header.split()[0] == "PARAMETERS":
                name = header[17:25]
                atomnum = int(header[34:40])
                # The pseudopotnetial is given explicitely
                if header[40:50] == "WITH ZCORE":
                  zcore = int(header[50:55])
                  lmax = int(header[63:67])
                  self.coreelectrons[atomnum-1] = zcore
                # The pseudopotnetial is copied from another atom
                if header[40:55] == "ARE THE SAME AS":
                  atomcopy = int(header[60:])
                  self.coreelectrons[atomnum-1] = self.coreelectrons[atomcopy-1]
                line = next(inputfile)
                while line.split() != []:
                    line = next(inputfile)
                header = next(inputfile)

        # This was used before refactoring the parser, geotargets was set here after parsing.
        #if not hasattr(self, "geotargets"):
        #    opttol = 1e-4
        #    self.geotargets = numpy.array([opttol, 3. / opttol], "d")
        #if hasattr(self,"geovalues"): self.geovalues = numpy.array(self.geovalues, "d")

        # This is quite simple to parse, but some files seem to print certain lines twice,
        # repeating the populations without charges, but not in proper order.
        # The unrestricted calculations are a bit tricky, since GAMESS-US prints populations
        # for both alpha and beta orbitals in the same format and with the same title,
        # but it still prints the charges only at the very end.
        if "TOTAL MULLIKEN AND LOWDIN ATOMIC POPULATIONS" in line:

            if not hasattr(self, "atomcharges"):
                self.atomcharges = {}

            header = next(inputfile)
            line = next(inputfile)

            # It seems that when population are printed twice (without charges),
            # there is a blank line along the way (after the first header),
            # so let's get a flag out of that circumstance.
            doubles_printed = line.strip() == ""
            if doubles_printed:
                title = next(inputfile)
                header = next(inputfile)
                line = next(inputfile)

            # Only go further if the header had five columns, which should
            # be the case when both populations and charges are printed.
            # This is pertinent for both double printing and unrestricted output.
            if not len(header.split()) == 5:
                return
            mulliken, lowdin = [], []
            while line.strip():
                if line.strip() and doubles_printed:
                    line = next(inputfile)
                mulliken.append(float(line.split()[3]))
                lowdin.append(float(line.split()[5]))
                line = next(inputfile)
            self.atomcharges["mulliken"] = mulliken
            self.atomcharges["lowdin"] = lowdin

        
if __name__ == "__main__":
    import doctest, gamessparser, sys
    if len(sys.argv) == 1:
        doctest.testmod(gamessparser, verbose=False)

    if len(sys.argv) >= 2:
        parser = gamessparser.GAMESS(sys.argv[1])
        data = parser.parse()

    if len(sys.argv) > 2:
        for i in range(len(sys.argv[2:])):
            if hasattr(data, sys.argv[2 + i]):
<<<<<<< HEAD
                print getattr(data, sys.argv[2 + i])
=======
                print(getattr(data, sys.argv[2 + i]))
>>>>>>> f32901a9
<|MERGE_RESOLUTION|>--- conflicted
+++ resolved
@@ -8,22 +8,12 @@
 # received a copy of the license along with cclib. You can also access
 # the full license online at http://www.gnu.org/copyleft/lgpl.html.
 
-<<<<<<< HEAD
-__revision__ = "$Revision$"
-
-=======
->>>>>>> f32901a9
 import re
 
 import numpy
 
-<<<<<<< HEAD
 import logfileparser
 import utils
-=======
-from . import logfileparser
-from . import utils
->>>>>>> f32901a9
 
 
 class GAMESS(logfileparser.Logfile):
@@ -1123,8 +1113,4 @@
     if len(sys.argv) > 2:
         for i in range(len(sys.argv[2:])):
             if hasattr(data, sys.argv[2 + i]):
-<<<<<<< HEAD
-                print getattr(data, sys.argv[2 + i])
-=======
-                print(getattr(data, sys.argv[2 + i]))
->>>>>>> f32901a9
+                print getattr(data, sys.argv[2 + i])