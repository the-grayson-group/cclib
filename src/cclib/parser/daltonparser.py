# -*- coding: utf-8 -*-
#
# This file is part of cclib (http://cclib.github.io), a library for parsing
# and interpreting the results of computational chemistry packages.
#
# Copyright (C) 2006-2015, the cclib development team
#
# The library is free software, distributed under the terms of
# the GNU Lesser General Public version 2.1 or later. You should have
# received a copy of the license along with cclib. You can also access
# the full license online at http://www.gnu.org/copyleft/lgpl.html.

"""Parser for DALTON output files"""


from __future__ import print_function

import numpy


from . import logfileparser
from . import utils


class DALTON(logfileparser.Logfile):
    """A DALTON log file."""

    def __init__(self, *args, **kwargs):

        # Call the __init__ method of the superclass
        super(DALTON, self).__init__(logname="DALTON", *args, **kwargs)

    def __str__(self):
        """Return a string representation of the object."""
        return "DALTON log file %s" % (self.filename)

    def __repr__(self):
        """Return a representation of the object."""
        return 'DALTON("%s")' % (self.filename)

    def normalisesym(self, label):
        """Normalise the symmetries used by DALTON."""

        # It appears that DALTON is using the correct labels.
        return label

    def before_parsing(self):

        # Used to decide whether to wipe the atomcoords clean.
        self.firststdorient = True

        # Use to track which section/program output we are parsing,
        # since some programs print out the same headers, which we
        # would like to use as triggers.
        self.section = None

        # If there is no symmetry, assume this.
        self.symlabels = ['Ag']

    def parse_geometry(self, lines):
        """Parse DALTON geometry lines into an atomcoords array."""

        coords = []
        for lin in lines:

            # Without symmetry there are simply four columns, and with symmetry
            # an extra label is printed after the atom type.
            cols = lin.split()
            if cols[1][0] == "_":
                xyz = cols[2:]
            else:
                xyz = cols[1:]

            # The assumption is that DALTON always print in atomic units.
            xyz = [utils.convertor(float(x), 'bohr', 'Angstrom') for x in xyz]
            coords.append(xyz)

        return coords

    def extract(self, inputfile, line):
        """Extract information from the file object inputfile."""

        # This section at the start of geometry optimization jobs gives us information
        # about optimization targets (geotargets) and possibly other things as well.
        # Notice how the number of criteria required to converge is set to 2 here,
        # but this parameter can (probably) be tweaked in the input.
        #
        # Chosen parameters for *OPTIMI :
        # -------------------------------
        #
        # Default 1st order method will be used:   BFGS update.
        # Optimization will be performed in redundant internal coordinates (by default).
        # Model Hessian will be used as initial Hessian.
        # The model Hessian parameters of Roland Lindh will be used.
        #
        #
        # Trust region method will be used to control step (default).
        #
        # Convergence threshold for gradient set to :      1.00D-04
        # Convergence threshold for energy set to   :      1.00D-06
        # Convergence threshold for step set to     :      1.00D-04
        # Number of convergence criteria set to     :   2
        #
        if line.strip()[:25] == "Convergence threshold for":

            if not hasattr(self, 'geotargets'):
                self.geotargets = []
                self.geotargets_names = []

            target = self.float(line.split()[-1])
            name = line.strip()[25:].split()[0]

            self.geotargets.append(target)
            self.geotargets_names.append(name)

        # This is probably the first place where atomic symmetry labels are printed,
        # somewhere afer the SYMGRP point group information section. We need to know
        # which atom is in which symmetry, since this influences how some things are
        # print later on. We can also get some generic attributes along the way.
        #
        #                                 Isotopic Masses
        #                                 ---------------
        #
        #                           C   _1     12.000000
        #                           C   _2     12.000000
        #                           C   _1     12.000000
        #                           C   _2     12.000000
        #                           ...
        #
        # Note that when there is no symmetry there are only two columns here.
        #
        # It is also a good idea to keep in mind that DALTON, with symmetry on, operates
        # in a specific point group, so symmetry atoms have no internal representation.
        # Therefore only atoms marked as "_1" or "#1" in other places are actually
        # represented in the model. The symmetry atoms (higher symmetry indices) are
        # generated on the fly when writing the output. We will save the symmetry indices
        # here for later use.
        #
        # Additional note: the symmetry labels are printed only for atoms that have
        # symmetry images... so assume "_1" if a label is missing. For example, there will
        # be no label for atoms on an axes, such as the oxygen in water in C2v:
        #
        #                           O          15.994915
        #                           H   _1      1.007825
        #                           H   _2      1.007825
        #
        if line.strip() == "Isotopic Masses":

            self.skip_lines(inputfile, ['d', 'b'])

            # Since some symmetry labels may be missing, read in all lines first.
            lines = []
            line = next(inputfile)
            while line.strip():
                lines.append(line)
                line = next(inputfile)

            # Split lines into columsn and dd any missing symmetry labels, if needed.
            lines = [l.split() for l in lines]
            if any([len(l) == 3 for l in lines]):
                for il, l in enumerate(lines):
                    if len(l) == 2:
                        lines[il] = [l[0], "_1", l[1]]

            atomnos = []
            symmetry_atoms = []
            atommasses = []
            for cols in lines:
                atomnos.append(self.table.number[cols[0]])
                if len(cols) == 3:
                    symmetry_atoms.append(int(cols[1][1]))
                    atommasses.append(float(cols[2]))
                else:
                    atommasses.append(float(cols[1]))

            self.set_attribute('atomnos', atomnos)
            self.set_attribute('atommasses', atommasses)

            self.set_attribute('natom', len(atomnos))
            self.set_attribute('natom', len(atommasses))

            # Save this for later if there were any labels.
            self.symmetry_atoms = symmetry_atoms or None

        # This section is close to the beginning of the file, and can be used
        # to parse natom, nbasis and atomnos. We also construct atombasis here,
        # although that is symmetry-dependent (see inline comments). Note that
        # DALTON operates on the idea of atom type, which are not necessarily
        # unique element-wise.
        #
        #  Atoms and basis sets
        #  --------------------
        #
        #  Number of atom types :    6
        #  Total number of atoms:   20
        #
        #  Basis set used is "STO-3G" from the basis set library.
        #
        #  label    atoms   charge   prim   cont     basis
        #  ----------------------------------------------------------------------
        #  C           6    6.0000    15     5      [6s3p|2s1p]
        #  H           4    1.0000     3     1      [3s|1s]
        #  C           2    6.0000    15     5      [6s3p|2s1p]
        #  H           2    1.0000     3     1      [3s|1s]
        #  C           2    6.0000    15     5      [6s3p|2s1p]
        #  H           4    1.0000     3     1      [3s|1s]
        #  ----------------------------------------------------------------------
        #  total:     20   70.0000   180    60
        #  ----------------------------------------------------------------------
        #
        #  Threshold for neglecting AO integrals:  1.00D-12
        #
        if line.strip() == "Atoms and basis sets":

            self.skip_lines(inputfile, ['d', 'b'])

            line = next(inputfile)
            assert "Number of atom types" in line
            self.ntypes = int(line.split()[-1])

            line = next(inputfile)
            assert "Total number of atoms:" in line
            self.set_attribute("natom", int(line.split()[-1]))

            self.skip_lines(inputfile, ['b', 'basisname', 'b'])

            line = next(inputfile)
            cols = line.split()

            # Detecting which columns things are in will be somewhat more robust
            # to formatting changes in the future.
            iatoms = cols.index('atoms')
            icharge = cols.index('charge')
            icont = cols.index('cont')

            self.skip_line(inputfile, 'dashes')

            atomnos = []
            atombasis = []
            nbasis = 0
            for itype in range(self.ntypes):

                line = next(inputfile)
                cols = line.split()

                atoms = int(cols[iatoms])
                charge = float(cols[icharge])
                assert int(charge) == charge
                charge = int(charge)
                cont = int(cols[icont])

                for at in range(atoms):

                    atomnos.append(charge)

                    # If symmetry atoms are present, these will have basis functions
                    # printed immediately after the one unique atom, so for all
                    # practical purposes cclib can assume the ordering in atombasis
                    # follows this out-of order scheme to match the output.
                    if self.symmetry_atoms:

                        # So we extend atombasis only for the unique atoms (with a
                        # symmetry index of 1), interleaving the basis functions
                        # for this atoms with basis functions for all symmetry atoms.
                        if self.symmetry_atoms[at] == 1:
                            nsyms = 1
                            while (at + nsyms < self.natom) and self.symmetry_atoms[at + nsyms] == nsyms + 1:
                                nsyms += 1
                            for isym in range(nsyms):
                                istart = nbasis + isym
                                iend = nbasis + cont*nsyms + isym
                                atombasis.append(list(range(istart, iend, nsyms)))
                            nbasis += cont*nsyms

                    else:
                        atombasis.append(list(range(nbasis, nbasis + cont)))
                        nbasis += cont

            self.set_attribute('atomnos', atomnos)
            self.set_attribute('atombasis', atombasis)
            self.set_attribute('nbasis', nbasis)

            self.skip_line(inputfile, 'dashes')

            line = next(inputfile)
            self.set_attribute('natom', int(line.split()[iatoms]))
            self.set_attribute('nbasis', int(line.split()[icont]))

            self.skip_line(inputfile, 'dashes')

        # The Gaussian exponents and contraction coefficients are printed for each primitive
        # and then the contraction information is printed separately (see below) Both segmented
        # and general contractions are used, but we can parse them the same way since zeros are
        # inserted for primitives that are not used. However, no atom index is printed here
        # so we don't really know when a new atom is started without using information
        # from other section (we should already have atombasis parsed at this point).
        #
        #  Orbital exponents and contraction coefficients
        #  ----------------------------------------------
        #
        #
        #  C   #1 1s      1       71.616837      0.1543    0.0000
        #   seg. cont.    2       13.045096      0.5353    0.0000
        #                 3        3.530512      0.4446    0.0000
        #                 4        2.941249      0.0000   -0.1000
        # ...
        #
        # Here is a corresponding fragment for general contractions:
        #
        #  C      1s      1    33980.000000      0.0001   -0.0000    0.0000    0.0000    0.0000
        #                                        0.0000    0.0000    0.0000    0.0000
        #   gen. cont.    2     5089.000000      0.0007   -0.0002    0.0000    0.0000    0.0000
        #                                        0.0000    0.0000    0.0000    0.0000
        #                 3     1157.000000      0.0037   -0.0008    0.0000    0.0000    0.0000
        #                                        0.0000    0.0000    0.0000    0.0000
        #                 4      326.600000      0.0154   -0.0033    0.0000    0.0000    0.0000
        # ...
        #
        if line.strip() == "Orbital exponents and contraction coefficients":

            self.skip_lines(inputfile, ['d', 'b', 'b'])

            # Here we simply want to save the numbers defining each primitive for later use,
            # where the first number is the exponent, and the rest are coefficients which
            # should be zero if the primitive is not used in a contraction. This list is
            # symmetry agnostic, although primitives/contractions are not generally.
            self.primitives = []

            prims = []
            line = next(inputfile)
            while line.strip():

                # Each contraction/section is separated by a blank line, and at the very
                # end there is an extra blank line.
                while line.strip():

                    # For generalized contraction it is typical to see the coefficients wrapped
                    # to new lines, so we must collect them until we are sure a primitive starts.
                    if line[:30].strip():
                        if prims:
                            self.primitives.append(prims)
                        prims = []

                    prims += [float(x) for x in line[20:].split()]

                    line = next(inputfile)

                line = next(inputfile)

            # At the end we have the final primitive to save.
            self.primitives.append(prims)

        # This is the corresponding section to the primitive definitions parsed above, so we
        # assume those numbers are available in the variable 'primitives'. Here we read in the
        # indicies of primitives, which we use to construct gbasis.
        # 
        #  Contracted Orbitals
        #  -------------------
        #
        #    1  C       1s      1    2    3    4    5    6    7    8    9   10   11   12
        #    2  C       1s      1    2    3    4    5    6    7    8    9   10   11   12
        #    3  C       1s     10
        #    4  C       1s     11
        # ...
        #
        # Here is an fragment with symmetry labels:
        #
        # ...
        #    1  C   #1  1s      1    2    3
        #    2  C   #2  1s      7    8    9
        #    3  C   #1  1s      4    5    6
        # ...
        #
        if line.strip() == "Contracted Orbitals":

            self.skip_lines(inputfile, ['d', 'b'])

            # This is the reverse of atombasis, so that we can easily map from a basis functions
            # to the corresponding atom for use in the loop below.
            basisatoms = [None for i in range(self.nbasis)]
            for iatom in range(self.natom):
                for ibasis in self.atombasis[iatom]:
                    basisatoms[ibasis] = iatom

            # Since contractions are not generally given in order (when there is symmetry),
            # start with an empty list for gbasis.
            gbasis = [[] for i in range(self.natom)]

            # This will hold the number of contractions already printed for each orbital,
            # counting symmetry orbitals separately.
            orbitalcount = {}

            for ibasis in range(self.nbasis):

                line = next(inputfile)
                cols = line.split()

                # The first columns is always the basis function index, which we can assert.
                assert int(cols[0]) == ibasis + 1

                # The number of columns is differnet when symmetry is used. If there are further
                # complications, it may be necessary to use exact slicing, since the formatting
                # of this section seems to be fixed (although columns can be missing). Notice how
                # We subtract one from the primitive indices here already to match cclib's
                # way of counting from zero in atombasis.
                if '#' in line:
                    sym = cols[2]
                    orbital = cols[3]
                    prims = [int(i) - 1 for i in cols[4:]]
                else:
                    sym = None
                    orbital = cols[2]
                    prims = [int(i) - 1 for i in cols[3:]]

                shell = orbital[0]
                subshell = orbital[1].upper()

                iatom = basisatoms[ibasis]

                # We want to count the number of contractiong already parsed for each orbital,
                # but need to make sure to differentiate between atoms and symmetry atoms.
                orblabel = str(iatom) + '.' + orbital + (sym or "")
                orbitalcount[orblabel] = orbitalcount.get(orblabel, 0) + 1

                # Here construct the actual primitives for gbasis, which should be a list
                # of 2-tuples containing an exponent an coefficient. Note how we are indexing
                # self.primitives from zero although the printed numbering starts from one.
                primitives = []
                for ip in prims:
                    p = self.primitives[ip]
                    exponent = p[0]
                    coefficient = p[orbitalcount[orblabel]]
                    primitives.append((exponent, coefficient))

                contraction = (subshell, primitives)
                if contraction not in gbasis[iatom]:
                    gbasis[iatom].append(contraction)

            self.skip_line(inputfile, 'blank')

            self.set_attribute('gbasis', gbasis)

        # Since DALTON sometimes uses symmetry labels (Ag, Au, etc.) and sometimes
        # just the symmetry group index, we need to parse and keep a mapping between
        # these two for later use.
        #
        #  Symmetry Orbitals
        #  -----------------
        #
        #  Number of orbitals in each symmetry:          25    5   25    5
        #
        #
        #  Symmetry  Ag ( 1)
        #
        #    1     C        1s         1 +    2
        #    2     C        1s         3 +    4
        # ...
        #
        if line.strip() == "Symmetry Orbitals":

            self.skip_lines(inputfile, ['d', 'b'])

            line = inputfile.next()
<<<<<<< HEAD
            self.symcounts = [int(c) for c in line.split()[6:]]
=======
            self.symcounts = [int(c) for c in line.split(':')[1].split()]
>>>>>>> 23f0cdec

            self.symlabels = []
            for sc in self.symcounts:

                self.skip_lines(inputfile, ['b', 'b'])

                # If the number of orbitals for a symmetry is zero, the printout
                # is different (see MP2 unittest logfile for an example).
                line = inputfile.next()

                if sc == 0:
                    assert "No orbitals in symmetry" in line
                else:
                    assert line.split()[0] == "Symmetry"
                    self.symlabels.append(line.split()[1])
                    self.skip_line(inputfile, 'blank')
                    for i in range(sc):
                        orbital = inputfile.next()

        #      Wave function specification
        #      ============================
        # @    Wave function type        >>> KS-DFT <<<
        # @    Number of closed shell electrons          70
        # @    Number of electrons in active shells       0
        # @    Total charge of the molecule               0
        #
        # @    Spin multiplicity and 2 M_S                1         0
        # @    Total number of symmetries                 4 (point group: C2h)
        # @    Reference state symmetry                   1 (irrep name : Ag )
        #
        #     This is a DFT calculation of type: B3LYP
        # ...
        #
        if "@    Number of electrons in active shells" in line:
            self.unpaired_electrons = int(line.split()[-1])
        if "@    Total charge of the molecule" in line:
            self.set_attribute("charge", int(line.split()[-1]))
        if "@    Spin multiplicity and 2 M_S" in line:
            self.set_attribute("mult", int(line.split()[-2]))

        #     Orbital specifications
        #     ======================
        #     Abelian symmetry species          All |    1    2    3    4
        #                                           |  Ag   Au   Bu   Bg
        #                                       --- |  ---  ---  ---  ---
        #     Total number of orbitals           60 |   25    5   25    5
        #     Number of basis functions          60 |   25    5   25    5
        #
        #      ** Automatic occupation of RKS orbitals **
        #
        #      -- Initial occupation of symmetries is determined from extended Huckel guess.
        #      -- Initial occupation of symmetries is :
        # @    Occupied SCF orbitals              35 |   15    2   15    3
        #
        #     Maximum number of Fock   iterations      0
        #     Maximum number of DIIS   iterations     60
        #     Maximum number of QC-SCF iterations     60
        #     Threshold for SCF convergence     1.00D-05
        #     This is a DFT calculation of type: B3LYP
        # ...
        #
        if "Total number of orbitals" in line:
            # DALTON 2015 adds a @ in front of number of orbitals
            chomp = line.split()
            index = 4
            if "@" in chomp:
                index = 5
            self.set_attribute("nbasis", int(chomp[index]))
            self.nmo_per_symmetry = list(map(int, chomp[index+2:]))
            assert self.nbasis == sum(self.nmo_per_symmetry)
        if "@    Occupied SCF orbitals" in line and not hasattr(self, 'homos'):
            temp = line.split()
            homos = int(temp[4])
            self.set_attribute('homos', [homos - 1 + self.unpaired_electrons])
        if "Threshold for SCF convergence" in line:
            if not hasattr(self, "scftargets"):
                self.scftargets = []
            scftarget = self.float(line.split()[-1])
            self.scftargets.append([scftarget])

        #                   .--------------------------------------------.
        #                   | Starting in Wave Function Section (SIRIUS) |
        #                   `--------------------------------------------'
        #
        if "Starting in Wave Function Section (SIRIUS)" in line:
            self.section = "SIRIUS"

        #  *********************************************
        #  ***** DIIS optimization of Hartree-Fock *****
        #  *********************************************
        #
        #  C1-DIIS algorithm; max error vectors =    8
        #
        #  Automatic occupation of symmetries with  70 electrons.
        #
        #  Iter     Total energy    Error norm  Delta(E)    SCF occupation
        #  -----------------------------------------------------------------------------
        #       K-S energy, electrons, error :    -46.547567739269  69.9999799123   -2.01D-05
        # @  1  -381.645762476       4.00D+00  -3.82D+02    15   2  15   3
        #       Virial theorem: -V/T =      2.008993
        # @      MULPOP C   _1  0.15; C   _2  0.15; C   _1  0.12; C   _2  0.12; C   _1  0.11; C   _2  0.11; H   _1 -0.15; H   _2 -0.15; H   _1 -0.14; H   _2 -0.14;
        # @             C   _1  0.23; C   _2  0.23; H   _1 -0.15; H   _2 -0.15; C   _1  0.08; C   _2  0.08; H   _1 -0.12; H   _2 -0.12; H   _1 -0.13; H   _2 -0.13;
        #  -----------------------------------------------------------------------------
        #       K-S energy, electrons, error :    -46.647668038900  69.9999810430   -1.90D-05
        # @  2  -381.949410128       1.05D+00  -3.04D-01    15   2  15   3
        #       Virial theorem: -V/T =      2.013393
        # ...
        #
        # With and without symmetry, the "Total energy" line is shifted a little.
        if self.section == "SIRIUS" and "Iter" in line and "Total energy" in line:

            iteration = 0
            converged = False
            values = []
            if not hasattr(self, "scfvalues"):
                self.scfvalues = []

            while not converged:

                line = next(inputfile)

                # each iteration is bracketed by "-------------"
                if "-------------------" in line:
                    iteration += 1
                    continue

                # the first hit of @ n where n is the current iteration
                strcompare = "@{0:>3d}".format(iteration)
                if strcompare in line:
                    temp = line.split()
                    val = self.float(temp[3])
                    values.append([val])

                if line[0] == "@" and "converged in" in line:
                    converged = True

            # It seems DALTON does change the SCF convergence criteria during a
            # geometry optimization, but also does not print them. So, assume they
            # are unchanged and copy the initial values after the first step. However,
            # it would be good to check up on this - perhaps it is possible to print.
            self.scfvalues.append(values)
            if len(self.scfvalues) > 1:
                self.scftargets.append(self.scftargets[-1])

        # DALTON organizes the energies by symmetry, so we need to parse first,
        # and then sort the energies (and labels) before we store them.
        #
        # The formatting varies depending on RHF/DFT and/or version. Here is
        # an example from a DFT job:
        #
        #  *** SCF orbital energy analysis ***
        #
        #  Only the five lowest virtual orbital energies printed in each symmetry.
        #
        #  Number of electrons :   70
        #  Orbital occupations :   15    2   15    3
        #
        #  Sym       Kohn-Sham orbital energies
        #
        # 1 Ag    -10.01616533   -10.00394288   -10.00288640   -10.00209612    -9.98818062
        #          -0.80583154    -0.71422407    -0.58487249    -0.55551093    -0.50630125
        # ...
        #
        # Here is an example from an RHF job that only has symmetry group indices:
        #
        #  *** SCF orbital energy analysis ***
        #
        #  Only the five lowest virtual orbital energies printed in each symmetry.
        #
        #  Number of electrons :   70
        #  Orbital occupations :   15    2   15    3
        #
        #  Sym       Hartree-Fock orbital energies
        #
        #   1    -11.04052518   -11.03158921   -11.02882211   -11.02858563   -11.01747921
        #         -1.09029777    -0.97492511    -0.79988247    -0.76282547    -0.69677619
        # ...
        #
        if self.section == "SIRIUS" and "*** SCF orbital energy analysis ***" in line:

            # to get ALL orbital energies, the .PRINTLEVELS keyword needs
            # to be at least 0,10 (up from 0,5). I know, obvious, right?
            # this, however, will conflict with the scfvalues output that
            # changes into some weird form of DIIS debug output.

            mosyms = []
            moenergies = []

            self.skip_line(inputfile, 'blank')
            line = next(inputfile)

            # There is some extra text between the section header and
            # the number of electrons for open-shell calculations.
            while "Number of electrons" not in line:
                line = next(inputfile)
            nelectrons = int(line.split()[-1])

            line = next(inputfile)
            occupations = [int(o) for o in line.split()[3:]]
            nsym = len(occupations)

            self.skip_lines(inputfile, ['b', 'header', 'b'])

            # now parse nsym symmetries
            for isym in range(nsym):

                # For unoccupied symmetries, nothing is printed here.
                if occupations[isym] == 0:
                    continue

                # When there are exactly five energies printed (on just one line), it seems
                # an extra blank line is printed after a block.
                line = next(inputfile)
                if not line.strip():
                    line = next(inputfile)
                cols = line.split()

                # The first line has the orbital symmetry information, but sometimes
                # it's the label and sometimes it's the index. There are always five
                # energies per line, though, so we can deduce if we have the labels or
                # not just the index. In the latter case, we depend on the labels
                # being read earlier into the list `symlabels`. Finally, if no symlabels
                # were read that implies there is only one symmetry, namely Ag.
                if 'A' in cols[1] or 'B' in cols[1]:
                    sym = self.normalisesym(cols[1])
                    energies = [float(t) for t in cols[2:]]
                else:
                    if hasattr(self, 'symlabels'):
                    	sym = self.normalisesym(self.symlabels[int(cols[0]) - 1])
                    else:
                    	assert cols[0] == '1'
                    	sym = "Ag"
                    energies = [float(t) for t in cols[1:]]

                while len(energies) > 0:
                    moenergies.extend(energies)
                    mosyms.extend(len(energies)*[sym])
                    line = next(inputfile)
                    energies = [float(col) for col in line.split()]

            # now sort the data about energies and symmetries. see the following post for the magic
            # http://stackoverflow.com/questions/19339/a-transpose-unzip-function-in-python-inverse-of-zip
            sdata = sorted(zip(moenergies, mosyms), key=lambda x: x[0])
            moenergies, mosyms = zip(*sdata)

            self.moenergies = [[]]
            self.moenergies[0] = [utils.convertor(moenergy, 'hartree', 'eV') for moenergy in moenergies]
            self.mosyms = [[]]
            self.mosyms[0] = mosyms

            if not hasattr(self, "nmo"):
                self.nmo = self.nbasis
                if len(self.moenergies[0]) != self.nmo:
                    self.set_attribute('nmo', len(self.moenergies[0]))

        #                       .-----------------------------------.
        #                       | >>> Final results from SIRIUS <<< |
        #                       `-----------------------------------'
        #
        #
        # @    Spin multiplicity:           1
        # @    Spatial symmetry:            1 ( irrep  Ag  in C2h )
        # @    Total charge of molecule:    0
        #
        # @    Final DFT energy:           -382.050716652387
        # @    Nuclear repulsion:           445.936979976608
        # @    Electronic energy:          -827.987696628995
        #
        # @    Final gradient norm:           0.000003746706
        # ...
        #
        if "Final DFT energy" in line or "Final HF energy" in line:
            if not hasattr(self, "scfenergies"):
                self.scfenergies = []
            temp = line.split()
            self.scfenergies.append(utils.convertor(float(temp[-1]), "hartree", "eV"))

        if "@   = MP2 second order energy" in line:
            energ = utils.convertor(float(line.split()[-1]), 'hartree', 'eV')
            if not hasattr(self, "mpenergies"):
                self.mpenergies = []
            self.mpenergies.append([])
            self.mpenergies[-1].append(energ)

        if "Total energy CCSD(T)" in line:
            energ = utils.convertor(float(line.split()[-1]), 'hartree', 'eV')
            if not hasattr(self, "ccenergies"):
                self.ccenergies = []
            self.ccenergies.append(energ)

        # The molecular geometry requires the use of .RUN PROPERTIES in the input.
        # Note that the second column is not the nuclear charge, but the atom type
        # index used internally by DALTON.
        #
        #                             Molecular geometry (au)
        #                             -----------------------
        #
        # C   _1     1.3498778652            2.3494125195            0.0000000000
        # C   _2    -1.3498778652           -2.3494125195            0.0000000000
        # C   _1     2.6543517307            0.0000000000            0.0000000000
        # ...
        #
        if "Molecular geometry (au)" in line:

            if not hasattr(self, "atomcoords"):
                self.atomcoords = []

            if self.firststdorient:
                self.firststdorient = False

            self.skip_lines(inputfile, ['d', 'b'])

            lines = [next(inputfile) for i in range(self.natom)]
            atomcoords = self.parse_geometry(lines)
            self.atomcoords.append(atomcoords)

        if "Optimization Control Center" in line:
            self.section = "OPT"
            assert set(next(inputfile).strip()) == set(":")

        # During geometry optimizations the geometry is printed in the section
        # that is titles "Optimization Control Center". Note that after an optimizations
        # finishes, DALTON normally runs another "static property section (ABACUS)",
        # so the final geometry will be repeated in atomcoords.
        #
        #                                Next geometry (au)
        #                                ------------------
        #
        # C   _1     1.3203201560            2.3174808341            0.0000000000
        # C   _2    -1.3203201560           -2.3174808341            0.0000000000
        # ...
        if self.section == "OPT" and line.strip() == "Next geometry (au)":

            self.skip_lines(inputfile, ['d', 'b'])

            lines = [next(inputfile) for i in range(self.natom)]
            coords = self.parse_geometry(lines)
            self.atomcoords.append(coords)

        # This section contains data for optdone and geovalues, although we could use
        # it to double check some atttributes that were parsed before.
        #
        #                             Optimization information
        #                             ------------------------
        #
        # Iteration number               :       4
        # End of optimization            :       T
        # Energy at this geometry is     :    -379.777956
        # Energy change from last geom.  :      -0.000000
        # Predicted change               :      -0.000000
        # Ratio, actual/predicted change :       0.952994
        # Norm of gradient               :       0.000058
        # Norm of step                   :       0.000643
        # Updated trust radius           :       0.714097
        # Total Hessian index            :       0
        #
        if self.section == "OPT" and line.strip() == "Optimization information":

            self.skip_lines(inputfile, ['d', 'b'])

            line = next(inputfile)
            assert 'Iteration number' in line
            iteration = int(line.split()[-1])
            line = next(inputfile)
            assert 'End of optimization' in line
            if not hasattr(self, 'optdone'):
                self.optdone = []
            self.optdone.append(line.split()[-1] == 'T')

            # We need a way to map between lines here and the targets stated at the
            # beginning of the file in 'Chosen parameters for *OPTIMI (see above),
            # and this dictionary facilitates that. The keys are target names parsed
            # in that initial section after input processing, and the values are
            # substrings that should appear in the lines in this section. Make an
            # exception for the energy at iteration zero where there is no gradient,
            # and take the total energy for geovalues.
            targets_labels = {
                'gradient': 'Norm of gradient',
                'energy': 'Energy change from last',
                'step': 'Norm of step',
            }
            values = [numpy.nan] * len(self.geotargets)
            while line.strip():
                if iteration == 0 and "Energy at this geometry" in line:
                    index = self.geotargets_names.index('energy')
                    values[index] = self.float(line.split()[-1])
                for tgt, lbl in targets_labels.items():
                    if lbl in line and tgt in self.geotargets_names:
                        index = self.geotargets_names.index(tgt)
                        values[index] = self.float(line.split()[-1])
                line = next(inputfile)

            # If we're missing something above, throw away the partial geovalues since
            # we don't want artificial NaNs getting into cclib. Instead, fix the dictionary
            # to make things work.
            if not numpy.nan in values:
                if not hasattr(self, 'geovalues'):
                    self.geovalues = []
                self.geovalues.append(values)

        # -------------------------------------------------
        # extract the center of mass line
        if "Center-of-mass coordinates (a.u.):" in line:
            temp = line.split()
            reference = [utils.convertor(float(temp[i]), "bohr", "Angstrom") for i in [3, 4, 5]]
            if not hasattr(self, 'moments'):
                self.moments = [reference]

        # -------------------------------------------------
        # Extract the dipole moment
        if "Dipole moment components" in line:
            dipole = numpy.zeros(3)
            line = next(inputfile)
            line = next(inputfile)
            line = next(inputfile)
            if not "zero by symmetry" in line:
                line = next(inputfile)

                line = next(inputfile)
                temp = line.split()
                for i in range(3):
                    dipole[i] = float(temp[2])  # store the Debye value
            if hasattr(self, 'moments'):
                self.moments.append(dipole)

        ## 'vibfreqs', 'vibirs', and 'vibsyms' appear in ABACUS.
        # Vibrational Frequencies and IR Intensities
        # ------------------------------------------
        #
        # mode   irrep        frequency             IR intensity
        # ============================================================
        #                 cm-1       hartrees     km/mol   (D/A)**2/amu
        # ------------------------------------------------------------
        #  1      A      3546.72    0.016160      0.000   0.0000
        #  2      A      3546.67    0.016160      0.024   0.0006
        # ...
        if "Vibrational Frequencies and IR Intensities" in line:

            self.skip_lines(inputfile, ['dashes', 'blank'])
            line = next(inputfile)
            assert line.strip() == "mode   irrep        frequency             IR intensity"
            self.skip_line(inputfile, 'equals')
            line = next(inputfile)
            assert line.strip() == "cm-1       hartrees     km/mol   (D/A)**2/amu"
            self.skip_line(inputfile, 'dashes')
            line = next(inputfile)

            # The normal modes are in order of decreasing IR
            # frequency, so they can't be added directly to
            # attributes; they must be grouped together first, sorted
            # in order of increasing frequency, then added to their
            # respective attributes.

            vibdata = []

            while line.strip():
                sline = line.split()
                vibsym = sline[1]
                vibfreq = float(sline[2])
                vibir = float(sline[4])
                vibdata.append((vibfreq, vibir, vibsym))
                line = next(inputfile)

            vibdata.sort(key=lambda normalmode: normalmode[0])

            self.vibfreqs = [normalmode[0] for normalmode in vibdata]
            self.vibirs = [normalmode[1] for normalmode in vibdata]
            self.vibsyms = [normalmode[2] for normalmode in vibdata]

            # Now extract the normal mode displacements.
            self.skip_lines(inputfile, ['b', 'b'])
            line = next(inputfile)
            assert line.strip() == "Normal Coordinates (bohrs*amu**(1/2)):"

            # Normal Coordinates (bohrs*amu**(1/2)):
            # --------------------------------------
            #
            #
            #               1  3547     2  3547     3  3474     4  3471     5  3451 
            # ----------------------------------------------------------------------
            #
            #   C      x   -0.000319   -0.000314    0.002038    0.000003   -0.001599
            #   C      y   -0.000158   -0.000150   -0.001446    0.003719   -0.002576
            #   C      z    0.000000   -0.000000   -0.000000    0.000000   -0.000000
            #
            #   C      x    0.000319   -0.000315   -0.002038    0.000003    0.001600
            #   C      y    0.000157   -0.000150    0.001448    0.003717    0.002577
            # ...
            self.skip_line(inputfile, 'd')
            line = next(inputfile)

            vibdisps = numpy.empty(shape=(len(self.vibirs), self.natom, 3))

            ndisps = 0
            while ndisps < len(self.vibirs):
                # Skip two blank lines.
                line = next(inputfile)
                line = next(inputfile)
                # Use the header with the normal mode indices and
                # frequencies to update where we are.
                ndisps_block = (len(line.split()) // 2)
                mode_min, mode_max = ndisps, ndisps + ndisps_block
                # Skip a line of dashes and a blank line.
                line = next(inputfile)
                line = next(inputfile)
                for w in range(self.natom):
                    for coord in range(3):
                        line = next(inputfile)
                        vibdisps[mode_min:mode_max, w, coord] = [float(i) for i in  line.split()[2:]]
                    # Skip a blank line.
                    line = next(inputfile)
                ndisps += ndisps_block

            # The vibrational displacements are in the wrong order;
            # reverse them.
            self.vibdisps = vibdisps[::-1, :, :]

        ## 'vibramans'
        #     Raman related properties for freq.  0.000000 au  = Infinity nm
        #     ---------------------------------------------------------------
        #
        # Mode    Freq.     Alpha**2   Beta(a)**2   Pol.Int.   Depol.Int.  Dep. Ratio 
        #
        #    1   3546.72    0.379364   16.900089   84.671721   50.700268    0.598786
        #    2   3546.67    0.000000    0.000000    0.000000    0.000000    0.599550
        if "Raman related properties for freq." in line:

            self.skip_lines(inputfile, ['d', 'b'])
            line = next(inputfile)
            assert line[1:76] == "Mode    Freq.     Alpha**2   Beta(a)**2   Pol.Int.   Depol.Int.  Dep. Ratio"
            self.skip_line(inputfile, 'b')
            line = next(inputfile)

            vibramans = []

            # The Raman intensities appear under the "Pol.Int."
            # (polarization intensity) column.
            for m in range(len(self.vibfreqs)):
                vibramans.append(float(line.split()[4]))
                line = next(inputfile)

            # All vibrational properties in DALTON appear in reverse
            # order.
            self.vibramans = vibramans[::-1]

        # Electronic excitations: single residues of the linear
        # response equations.
        if "Linear Response single residue calculation" in line:

            etsyms = []
            etenergies = []
            # etoscs = []
            etsecs = []

            symmap = {"T": "Triplet", "F": "Singlet"}

            while "End of Dynamic Property Section (RESPONS)" not in line:

                line = next(inputfile)

                if "Operator symmetry" in line:
                    do_triplet = line[-2]

                if "@ Excited state no:" in line:
                    etsym = line.split()[9] # -2
                    etsyms.append(symmap[do_triplet] + "-" + etsym)
                    self.skip_lines(inputfile, ['d', 'b', 'Excitation energy in a.u.'])
                    line = next(inputfile)
                    etenergy = float(line.split()[1])
                    etenergies.append(etenergy)

                    while "The dominant contributions" not in line:
                        line = next(inputfile)

                    self.skip_line(inputfile, 'b')
                    line = next(inputfile)
                    # [0] is the starting (occupied) MO
                    # [1] is the ending (unoccupied) MO
                    # [2] and [3] are the excitation/deexcitation coefficients
                    # [4] is the orbital overlap
                    # [5] is the ...
                    # [6] is the ...
                    # [7] is the ...
                    assert "I    A    K_IA      K_AI   <|I|*|A|> <I^2*A^2>    Weight   Contrib" in line
                    self.skip_line(inputfile, 'b')
                    line = next(inputfile)
                    sec = []

                    while line.strip():
                        chomp = line.split()
                        startidx = int(chomp[0]) - 1
                        endidx = int(chomp[1]) - 1
                        contrib = float(chomp[2])
                        # Since DALTON is restricted open-shell only,
                        # there is not distinction between alpha and
                        # beta spin.
                        sec.append([(startidx, 0), (endidx, 0), contrib])
                        line = next(inputfile)

                    etsecs.append(sec)

            self.set_attribute('etsyms', etsyms)
            self.set_attribute('etenergies', etenergies)
            # self.set_attribute('etoscs', etoscs)
            self.set_attribute('etsecs', etsecs)

        # TODO:
        # aonames
        # aooverlaps
        # atomcharges
        # atomspins
        # coreelectrons
        # enthalpy
        # entropy
        # etoscs
        # etrotats
        # freeenergy
        # grads
        # hessian
        # mocoeffs
        # nocoeffs
        # nooccnos
        # scancoords
        # scanenergies
        # scannames
        # scanparm
        # temperature
        # vibanharms

        # N/A:
        # fonames
        # fooverlaps
        # fragnames
        # frags



if __name__ == "__main__":
    import doctest, daltonparser, sys
    if len(sys.argv) == 1:
        doctest.testmod(daltonparser, verbose=False)

    if len(sys.argv) >= 2:
        parser = daltonparser.DALTON(sys.argv[1])
        data = parser.parse()

    if len(sys.argv) > 2:
        for i in range(len(sys.argv[2:])):
            if hasattr(data, sys.argv[2 + i]):
                print(getattr(data, sys.argv[2 + i]))<|MERGE_RESOLUTION|>--- conflicted
+++ resolved
@@ -461,11 +461,7 @@
             self.skip_lines(inputfile, ['d', 'b'])
 
             line = inputfile.next()
-<<<<<<< HEAD
-            self.symcounts = [int(c) for c in line.split()[6:]]
-=======
             self.symcounts = [int(c) for c in line.split(':')[1].split()]
->>>>>>> 23f0cdec
 
             self.symlabels = []
             for sc in self.symcounts:
