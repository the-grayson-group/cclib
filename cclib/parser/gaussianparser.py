--- conflicted
+++ resolved
@@ -601,12 +601,7 @@
             if not "full" in line:
                 inputfile.seek(0, 2)
 
-<<<<<<< HEAD
-        # Another hack for regression Gaussian03/ortho_prod_freq.log, which is an ONIOM job.
-        # Basically for now we stop parsing after the output for the real system, because
-=======
         # For ONIOM jobs, we skip parsing for the output for the model systems, because
->>>>>>> d7afd0ea
         # currently we don't support changes in system size or fragments in cclib. When we do,
         # we will want to parse the model systems, too, and that is what nmodels could track.
         if "ONIOM: generating point" in line and line.strip()[-13:] == 'model system.' and getattr(self, 'nmodels', 0) > 0:
